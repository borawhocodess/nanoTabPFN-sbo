import h5py
import random
import torch
import numpy as np
from torch import nn


def set_randomness_seed(seed):
    random.seed(seed)
    np.random.seed(seed)
    torch.manual_seed(seed)

def get_default_device():
    device = 'cpu'
    if torch.backends.mps.is_available(): device = 'mps'
    if torch.cuda.is_available(): device = 'cuda'
    return device


def compute_bucket_borders(num_buckets: int, ys: torch.Tensor) -> torch.Tensor:
    """
    decides equal mass bucket borders from ys
    inspired by pfns.model.bar_distribution get_bucket_borders
    """
    ys = torch.as_tensor(ys)
    if not torch.is_floating_point(ys):
        ys = ys.to(torch.float32)
    ys = ys.flatten()
    ys = ys[torch.isfinite(ys)]

    if ys.numel() <= num_buckets:
        raise ValueError(f"ys numel ({ys.numel()}) <= num buckets ({num_buckets})")

    n = (ys.numel() // num_buckets) * num_buckets
    ys = ys[:n]
    ys_per_bucket = n // num_buckets

    ys_sorted, _ = torch.sort(ys)

    chunks = ys_sorted.reshape(num_buckets, ys_per_bucket)
    interiors = (chunks[:-1, -1] + chunks[1:, 0]) / 2

    min_outer = ys_sorted[0].unsqueeze(0)
    max_outer = ys_sorted[-1].unsqueeze(0)

    borders = torch.cat((min_outer, interiors, max_outer))

    if borders.numel() - 1 != num_buckets:
        raise ValueError("num borders - 1 != num buckets")

    if torch.unique_consecutive(borders).numel() != borders.numel():
        raise ValueError("duplicate borders detected")

    return borders


def make_global_bucket_borders(filename, n_buckets=100, device=get_default_device(), max_y=5_000_000):
    with h5py.File(filename, "r") as f:
        y = f["y"]
        num_tables, num_datapoints = y.shape
<<<<<<< HEAD
        total = num_tables * num_datapoints

        if max_y >= total:
            ys_concat = y[...].reshape(-1)
        else:
            full_rows = max_y // num_datapoints
            rem = max_y % num_datapoints

            parts = []
            if full_rows > 0:
                parts.append(y[:full_rows, :].reshape(-1))
            if rem > 0:
                parts.append(y[full_rows, :rem].reshape(-1))
            ys_concat = np.concatenate(parts, axis=0) if parts else np.empty((0,), dtype=y.dtype)
=======

        num_tables_to_use = min(num_tables, max_y // num_datapoints)

        y_subset = np.array(y[:num_tables_to_use, :], dtype=np.float32)
        y_means  = y_subset.mean(axis=1, keepdims=True)
        y_stds   = y_subset.std(axis=1, keepdims=True) + 1e-8
        ys_concat = ((y_subset - y_means) / y_stds).ravel()
>>>>>>> 4d139bad

    if ys_concat.size < n_buckets:
        raise ValueError(f"Too few target samples ({ys_concat.size}) to compute {n_buckets} buckets.")

    ys_tensor = torch.tensor(ys_concat, dtype=torch.float32, device=device)
    global_bucket_borders = compute_bucket_borders(n_buckets, ys=ys_tensor).to(device)
    return global_bucket_borders


class BarDistribution(nn.Module):
    """
    bar distribution defined by borders with nan target ignoring option
    inspired by pfns.model.bar_distribution BarDistribution
    """

    def __init__(self, borders: torch.Tensor, *, ignore_nan_targets: bool = True):
        super().__init__()

        borders = torch.as_tensor(borders)
        if borders.ndim != 1:
            raise ValueError("borders != 1d")
        if not torch.is_floating_point(borders):
            borders = borders.to(torch.get_default_dtype())
        borders = borders.contiguous()
        self.register_buffer("borders", borders)
        if torch.any(self.bar_widths <= 0):
            raise ValueError("borders must be strictly increasing)")

        self.ignore_nan_targets = ignore_nan_targets

    @property
    def bar_widths(self) -> torch.Tensor:
        return self.borders[1:] - self.borders[:-1]

    @property
    def num_bars(self) -> int:
        return self.borders.numel() - 1

    def ignore_init(self, y: torch.Tensor) -> torch.Tensor:
        """
        makes ignore mask for nan targets and alters y (will be ignored later)
        """
        ignore_mask = torch.isnan(y)
        if ignore_mask.any():
            if not self.ignore_nan_targets:
                raise ValueError("nan in y while ignore_nan_targets=False")
            y[ignore_mask] = self.borders[0]
        return ignore_mask

    def map_to_bar_indices(self, y: torch.Tensor) -> torch.Tensor:
        """
        maps each y to its corresponding bar index
        """
        indices = torch.searchsorted(self.borders, y, right=False) - 1
        indices = indices.clamp(0, self.num_bars - 1)
        return indices

    def compute_scaled_log_probs(self, logits: torch.Tensor) -> torch.Tensor:
        """
        log prob density
        """
        widths = self.bar_widths.to(logits.device, logits.dtype)
        log_probs = torch.log_softmax(logits, dim=-1)
        log_widths = torch.log(widths)
        scaled_log_probs = log_probs - log_widths
        return scaled_log_probs


class FullSupportBarDistribution(BarDistribution):
    """
    extends BarDistribution with half normal tails on both sides for full support
    inspired by pfns.model.bar_distribution FullSupportBarDistribution
    """

    def __init__(self, borders: torch.Tensor, *, ignore_nan_targets: bool = True):
        super().__init__(borders, ignore_nan_targets=ignore_nan_targets)
        if torch.any(self.bar_widths[[0, -1]] <= 0):
            raise ValueError("half normal tails need first and last bar widths > 0")

    @staticmethod
    def halfnormal_with_p_weight_before(desired_quantile_value_at_p: torch.Tensor, p: float = 0.5) -> torch.distributions.HalfNormal:
        """
        scales the half normal distribution so that the p weight is before the desired value
        """
        device = desired_quantile_value_at_p.device
        dtype = desired_quantile_value_at_p.dtype
        standart_halfnormal = torch.distributions.HalfNormal(torch.tensor(1.0, device=device, dtype=dtype))
        quantile_value_at_p = standart_halfnormal.icdf(torch.tensor(p, device=device, dtype=dtype))
        scale = desired_quantile_value_at_p / quantile_value_at_p
        scaled_halfnormal = torch.distributions.HalfNormal(scale)
        return scaled_halfnormal

    def forward(self, logits: torch.Tensor, y: torch.Tensor) -> torch.Tensor:
        """
        negative log likelihood of y given logits
        """
        if logits.shape[-1] != self.num_bars:
            raise ValueError("logits last dimension shape != num bars")

        y = torch.as_tensor(y, device=logits.device, dtype=logits.dtype)
        y = y.clone().reshape(*logits.shape[:-1])

        ignore_mask = self.ignore_init(y)  # alters y

        y_bar_indices = self.map_to_bar_indices(y)

        scaled_log_probs = self.compute_scaled_log_probs(logits)
        gathered_scaled_log_probs = scaled_log_probs.gather(-1, y_bar_indices.unsqueeze(-1)).squeeze(-1)

        bar_widths = self.bar_widths.to(logits.device, logits.dtype)
        borders = self.borders.to(logits.device, logits.dtype)
        left_tail = self.halfnormal_with_p_weight_before(bar_widths[0])
        right_tail = self.halfnormal_with_p_weight_before(bar_widths[-1])

        left_mask = y_bar_indices == 0
        if left_mask.any():
            distances = (borders[1] - y[left_mask]).clamp(min=1e-8)
            gathered_scaled_log_probs[left_mask] += left_tail.log_prob(distances) + torch.log(bar_widths[0])

        right_mask = y_bar_indices == self.num_bars - 1
        if right_mask.any():
            distances = (y[right_mask] - borders[-2]).clamp(min=1e-8)
            gathered_scaled_log_probs[right_mask] += right_tail.log_prob(distances) + torch.log(bar_widths[-1])

        nll = -gathered_scaled_log_probs

        if ignore_mask.any():
            nll[ignore_mask] = 0.0

        return nll

    def mean(self, logits: torch.Tensor) -> torch.Tensor:
        """
        calculates the expected value of the distribution given logits
        """
        if logits.shape[-1] != self.num_bars:
            raise ValueError("logits last dimension shape != num bars")

        probs = torch.softmax(logits.to(torch.float32), dim=-1).to(logits.dtype)

        bar_widths = self.bar_widths.to(logits.device, logits.dtype)
        borders = self.borders.to(logits.device, logits.dtype)
        left_tail = self.halfnormal_with_p_weight_before(bar_widths[0])
        right_tail = self.halfnormal_with_p_weight_before(bar_widths[-1])

        bar_means = borders[:-1] + bar_widths / 2
        bar_means = bar_means.clone()
        bar_means[0] = borders[1] - left_tail.mean.to(logits.dtype)
        bar_means[-1] = borders[-2] + right_tail.mean.to(logits.dtype)
        bar_means = bar_means.to(logits.device, logits.dtype)

        return probs @ bar_means<|MERGE_RESOLUTION|>--- conflicted
+++ resolved
@@ -58,22 +58,6 @@
     with h5py.File(filename, "r") as f:
         y = f["y"]
         num_tables, num_datapoints = y.shape
-<<<<<<< HEAD
-        total = num_tables * num_datapoints
-
-        if max_y >= total:
-            ys_concat = y[...].reshape(-1)
-        else:
-            full_rows = max_y // num_datapoints
-            rem = max_y % num_datapoints
-
-            parts = []
-            if full_rows > 0:
-                parts.append(y[:full_rows, :].reshape(-1))
-            if rem > 0:
-                parts.append(y[full_rows, :rem].reshape(-1))
-            ys_concat = np.concatenate(parts, axis=0) if parts else np.empty((0,), dtype=y.dtype)
-=======
 
         num_tables_to_use = min(num_tables, max_y // num_datapoints)
 
@@ -81,7 +65,6 @@
         y_means  = y_subset.mean(axis=1, keepdims=True)
         y_stds   = y_subset.std(axis=1, keepdims=True) + 1e-8
         ys_concat = ((y_subset - y_means) / y_stds).ravel()
->>>>>>> 4d139bad
 
     if ys_concat.size < n_buckets:
         raise ValueError(f"Too few target samples ({ys_concat.size}) to compute {n_buckets} buckets.")
